import contextvars
import json
import logging
import time
from typing import Any, Dict, List, Optional, Tuple, Union
from urllib.parse import ParseResultBytes, parse_qsl, urlparse

from oic import rndstr
from oic.extension.message import TokenIntrospectionResponse
from oic.oic import AuthorizationRequest
from starlette.responses import RedirectResponse
from starlette.status import (
    HTTP_301_MOVED_PERMANENTLY,
    HTTP_303_SEE_OTHER,
    HTTP_307_TEMPORARY_REDIRECT,
)
from starlette.types import Scope
from starlite import HttpMethod, Redirect, Request, Starlite, route
from starlite.enums import MediaType
from starlite.exceptions import (
    HTTPException,
    NotAuthorizedException,
    PermissionDeniedException,
)

from .auth_response_handler import (
    AuthResponseErrorResponseError,
    AuthResponseHandler,
    AuthResponseProcessError,
)
from .provider_configuration import ProviderConfiguration
from .pyoidc_facade import PyoidcFacade
from .user_session import UninitialisedSession, UserSession

logger = logging.getLogger(__name__)


class OIDCAuthentication:
    __slots__ = (
        "_provider_configurations",
        "clients",
        "_redirect_uri",
        "_error_view",
        "_post_logout_redirect_paths",
        "_scopes",
    )

    def __init__(self, provider_configurations: Dict[str, ProviderConfiguration]):

        self._provider_configurations = provider_configurations

        self.clients: Optional[Dict[str, PyoidcFacade]] = None
        self._redirect_uri: Optional[ParseResultBytes] = None
        self._post_logout_redirect_paths: List[str] = []

        # Context variable for OIDC scopes.
        self._scopes: contextvars.ContextVar[None] = contextvars.ContextVar("scopes", default=None)

    def init_app(
        self, app: Starlite, redirect_uri: str, logout_views: Optional[Union[List[str], Tuple[str, ...], str]] = None
    ) -> None:
        """Initializes required OIDC parameters and callback.

<<<<<<< HEAD
        Args:
            app: Starlite
            redirect_uri: Registered redirect URI for OIDC callback.
            logout_views: User defined route handler names to resolve post logout redirect URIs.
=======
        Parameters
        ----------
            app: Starlite
            redirect_uri: str
                Registered redirect URI for OIDC callback.
            logout_views: Optional[Union[List[str], Tuple[str, ...], str]]
                User defined route handler names to resolve post logout redirect URIs.
>>>>>>> c2aae52b
        """
        self._redirect_uri = urlparse(redirect_uri)
        # Register the callback route handler dynamically.
        app.register(
            value=route(path=self._redirect_uri.path, http_method=[HttpMethod.GET, HttpMethod.POST])(
                self._handle_authentication_response
            )
        )

        # Dynamically add redirect URI to the client.
        self.clients = {
            name: PyoidcFacade(configuration, redirect_uri)
            for (name, configuration) in self._provider_configurations.items()
        }

        # If the user has provided route handler names, use them to resolve paths.
        if logout_views:
            if isinstance(logout_views, str):
                logout_views = [logout_views]
            for view in logout_views:
                paths = app.get_handler_index_by_name(view)["paths"]
                for path in paths:
                    self._post_logout_redirect_paths.append(path)

    def _get_urls_for_logout_views(self):
        """Resolves post logout redirect URIs from the user defined logout
        paths."""
        root_url = f"{self._redirect_uri.scheme}://{self._redirect_uri.netloc}"
        return [f"{root_url}{post_logout}" for post_logout in self._post_logout_redirect_paths]

    def _register_client(self, client: PyoidcFacade):
        """Registers the client by using OIDC Dynamic Client Registration.

        Args:
            client: PyoidcFacade instance contains metadata of the provider and client.
        """
        # Check if the redirect URI is provided. If not, obtain it from the instance. There can be multiple
        # redirect URIs but if they are not provided, the one which is obtained from the instance is enough for OIDC.
        if not client._provider_configuration._client_registration_info.get("redirect_uris"):
            client._provider_configuration._client_registration_info["redirect_uris"] = [self._redirect_uri.geturl()]
        post_logout_redirect_uris = client._provider_configuration._client_registration_info.get(
            "post_logout_redirect_uris"
        )
        # Check if post_logout_redirect_uris is provided. If not, resolve it using self._post_logout_redirect_paths.
        if not post_logout_redirect_uris:
            client._provider_configuration._client_registration_info[
                "post_logout_redirect_uris"
            ] = self._get_urls_for_logout_views()

        logger.debug(
            "registering with post_logout_redirect_uris: %s"
            % client._provider_configuration._client_registration_info["post_logout_redirect_uris"]
        )

        # Start Dynamic Client Registration.
        client.register()

    def _authenticate(self, client: PyoidcFacade, scope: Scope, interactive: bool = True) -> RedirectResponse:
        """Initiates OIDC authentication.

        Args:
            client : PyoidcFacade
                PyoidcFacade instance contains metadata of the provider and client.
            scope: Scope
                The ASGI connection scope.
            interactive: bool
                If it's false, access token is refreshed without user iteration. It requires a refresh token to silently
                refresh the access token.

        Returns:
            RedirectResponse: Redirects to the IdP authentication URL.
        """
        # If the client is not registered with the IdP, then perform OIDC Dynamic Client Registration.
        if not client.is_registered():
            self._register_client(client)

        session = scope["session"]
        session["destination"] = scope["path"]

        # Use silent authentication for session refresh. This will not show login prompt to the user.
        extra_auth_params = {}
        if not interactive:
            extra_auth_params["prompt"] = "none"

        auth_req = client.authentication_request(state=rndstr(), nonce=rndstr(), extra_auth_params=extra_auth_params)
        session["auth_request"] = auth_req.to_json()
        login_url = client.login_url(auth_req)

        login_url_parse = urlparse(login_url)
        auth_params = dict(parse_qsl(login_url_parse.query))
        session["fragment_encoded_response"] = AuthResponseHandler.expect_fragment_encoded_response(auth_params)
        return RedirectResponse(url=login_url, status_code=HTTP_303_SEE_OTHER)

    async def _handle_authentication_response(self, request: Request) -> RedirectResponse:
        """This is a callback route handler registered at Starlite instance.
        See `self.init_app` for its registration parameters. This route handler
        exchanges OIDC tokens sent by the IdP. Then it sets them up in the
        session.

        Args:
            request

        Returns:
            RedirectResponse

        Raises:
            HTTPException: If the IdP sends error response.
        """
        if "error" in request.session:
            raise HTTPException(extra=request.session["error"])

        try:
            session = UserSession(request.session)
        except UninitialisedSession as e:
            self._handle_error_response(
                session=request.session, error_response={"error": "Uninitialised Session", "error_description": str(e)}
            )

        if "auth_request" not in request.session:
            self._handle_error_response(
                session=request.session,
                error_response={
                    "error": "unsolicited_response",
                    "error_description": "No authentication request stored.",
                },
            )

        auth_request = AuthorizationRequest().from_json(request.session.pop("auth_request"))

        is_processing_fragment_encoded_response = request.method == "POST"
        if is_processing_fragment_encoded_response:
            auth_resp = await request.form()
            auth_resp = dict(auth_resp)
        elif request.session.pop("fragment_encoded_response", False):
            auth_resp = dict(parse_qsl(urlparse(str(request.url)).query))
        else:
            auth_resp = request.query_params

        client = self.clients[session.current_provider]

        authn_resp = client.parse_authentication_response(auth_resp)
        logger.debug("received authentication response: %s", authn_resp.to_json())

        try:
            result = AuthResponseHandler(client).process_auth_response(authn_resp, auth_request)
        except AuthResponseErrorResponseError as e:
            self._handle_error_response(session=request.session, error_response=e.error_response)
        except AuthResponseProcessError as e:
            self._handle_error_response(
                session=request.session, error_response={"error": "unexpected_error", "error_description": str(e)}
            )

        # Sets OIDC tokens in the session.
        UserSession(request.session).update(
            access_token=result.access_token,
            expires_in=result.expires_in,
            id_token=result.id_token_claims,
            id_token_jwt=result.id_token_jwt,
            userinfo=result.userinfo_claims,
            refresh_token=result.refresh_token,
        )

        destination = request.session.pop("destination")
        return RedirectResponse(url=destination, status_code=HTTP_301_MOVED_PERMANENTLY)

    @staticmethod
    def _handle_error_response(session: Dict[str, Any], error_response: Union[Dict[str, Any], List, None]):
        """Handles error response from the IdP.

        Args:
            session
            error_response

        Raises:
            HTTPException
        """
        # error_response = json.dumps(error_response)
        logger.error(error_response)
        session["error"] = error_response
        raise HTTPException(extra=error_response)

    def oidc_auth(self, scope: Scope, provider_name: str) -> Optional[RedirectResponse]:
        """OIDC based authentication. This method manages user authentication
        by verifying if OIDC metadata exists in session and if it exists,
        whether the access token needs a refresh or else initiates
        authentication with the IdP.

        Args:
            scope: The ASGI connection scope.
            provider_name: Name of the provider registered with OIDCAuthorization.

        Examples:
            ```python
            app = Starlite(
                ...
                middleware=[OIDCConfig(auth=auth, provider_name='default', enforce='oidc',
                                       scopes=['read', 'write']).middleware],
                ...
            )
            auth.init_app(redirect_uri='https://client.example.com')
            ```
        """
        if provider_name not in self._provider_configurations:
            raise ValueError(
                f"Provider name '{provider_name}' not in configured providers: {self._provider_configurations.keys()}."
            )

        session = UserSession(scope["session"], provider_name)
        client = self.clients[session.current_provider]
        session._session_refresh_interval_seconds = client.session_refresh_interval_seconds

        if session.should_refresh():
            logger.debug("user auth will be refreshed 'silently'")
            return self._authenticate(client, scope, interactive=False)
        elif session.is_authenticated():
            logger.debug("user is already authenticated")
            # Store the information about the user in scope.
            scope["user"] = session.userinfo
            return
        else:
            logger.debug("user not authenticated, start flow")
            return self._authenticate(client, scope)

    def _logout(self, request: Request) -> Optional[Redirect]:
        """Initializes RP-Initiated Logout and clears the session.

        Args:
            request: Request
        """
        try:
            session = UserSession(request.session)
        except UninitialisedSession:
            logger.info("user was already logged out, doing nothing")
            return None

        state = rndstr()
        post_logout_redirect_uri = str(request.url)
        request.session["end_session_state"] = state

        for provider in self.clients:
            client = self.clients[provider]
            if provider != session.current_provider and client.provider_end_session_endpoint:
                provider_data = request.session.get(provider)
                if provider_data:
                    id_token_jwt = provider_data.get("id_token_jwt")
                    access_token = provider_data.get("access_token")
                    client.end_session_request(
                        id_token_jwt=id_token_jwt,
                        post_logout_redirect_uri=post_logout_redirect_uri,
                        state=state,
                        access_token=access_token,
                        interactive=False,
                    )

        current_client = self.clients[session.current_provider]
        request_args = {
            "id_token_jwt": session.id_token_jwt,
            "post_logout_redirect_uri": post_logout_redirect_uri,
            "state": state,
            "access_token": session.access_token,
        }
        session.clear(self._provider_configurations.keys())
        if current_client.provider_end_session_endpoint:
            end_session_request_url = current_client.end_session_request(**request_args)
            logger.debug("sending end session request to '%s'", end_session_request_url)
            return Redirect(path=end_session_request_url)

    def oidc_logout(self, request: Request) -> Optional[RedirectResponse]:
        """Before request hook for RP-Initiated Logout.

        Args:
            request: Request

        Returns:
            RedirectResponse: optional

        Examples:
            ```python
            @get(path='/', name='post_logout', before_request=[oidc_logout])
            def logout() -> ...:
                ...

            app = Starlite(
                ...
                middleware=[OIDCConfig(auth=auth, provider_name='default', enforce='oidc',
                                       scopes=['read', 'write']).middleware],
                ...

            auth.init_app(redirect_uri='https://client.example.com',
                          logout_views=('post_logout', 'deactivate', 'exit'))
            )
            ```

        Note:
            This should be only used for route handlers that logs out the user.
        """
        logger.debug("Initializing RP-Initiated Logout")
        if "state" in request.query_params:
            if request.query_params["state"] != [request.session.pop("end_session_state", None)]:
                logger.error("Got unexpected state '%s' after logout redirect.", request.query_params["state"])
                request.clear_session()
            pass
        else:
            redirect_to_provider = self._logout(request)
            if redirect_to_provider:
                return redirect_to_provider.to_response(
                    headers={}, media_type=MediaType.HTML, status_code=HTTP_307_TEMPORARY_REDIRECT, app=request.app
                )

    def valid_access_token(self, request: Request, force_refresh: bool = False) -> Optional[str]:
        """Returns a valid access token.

        1. If the current access token in the user session is valid, return that.
        2. If the current access token has expired and there is a refresh token in the user session,
           make a refresh token request and return the new access token.
        3. If the token refresh fails, either due to missing refresh token or token error response, return None.

        Args:
            request
            force_refresh: whether to perform the refresh token request even if the current access token is valid
        Returns:
            valid access token

        Examples:
            ```python
            @get(path='/')
            def index(request: Request) -> ...:
                ...
                access_token = auth.valid_access_token(request)
                ...
            ```
        """
        try:
            session = UserSession(request.session)
        except UninitialisedSession:
            logger.debug("user does not have an active session")
            return None

        if session.refresh_token is None:
            logger.info("no refresh token exists in the session")
            return None

        has_expired = session.access_token_expires_at <= time.time() if session.access_token_expires_at else False
        if has_expired is False and force_refresh is False:
            logger.debug("access token doesn't need to be refreshed")
            return session.access_token

        client = self.clients[session.current_provider]
        response = client.refresh_token(session.refresh_token)
        if "error" in response:
            logger.info("failed to refresh access token: %s" % json.dumps(response.to_dict()))
            return None

        access_token = response.get("access_token")
        session.update(
            access_token=access_token,
            expires_in=response.get("expires_in"),
            id_token=response["id_token"].to_dict() if "id_token" in response else None,
            id_token_jwt=response.get("id_token_jwt"),
            refresh_token=response.get("refresh_token"),
        )
        return access_token

    @staticmethod
    def _check_authorization_header(headers: Dict[str, str]) -> bool:
        """Look for authorization in request header.

        Args:
            headers: Request headers.

        Returns:
            bool: True if the request header contains authorization else False.
        """
        if "authorization" in headers and headers["authorization"].startswith("Bearer "):
            return True
        return False

    @staticmethod
    def _parse_access_token(headers: Dict[str, str]) -> str:
        """Parse access token from the authorization request header.

        Args:
            headers: Request header.

        Returns:
            accept_token: access token from the request header.
        """
        _, access_token = headers["authorization"].split(maxsplit=1)
        return access_token

    def introspect_token(self, headers: Dict[str, str], client: PyoidcFacade) -> Optional[TokenIntrospectionResponse]:
        """RFC 7662: Token Introspection The Token Introspection extension
        defines a mechanism for resource servers to obtain information about
        access tokens. With this spec, resource servers can check the validity
        of access tokens, and find out other information such as which user and
        which scopes are associated with the token.

        Args:
            headers: Request headers.
            client: PyoidcFacade instance contains metadata of the provider and client.

        Returns:
            result: TokenIntrospectionResponse or None
                If the access token is valid or None if invalid.
        """
        received_access_token = self._parse_access_token(headers)
        # Send token introspection request.
        result = client._token_introspection_request(access_token=received_access_token)
        logger.debug(result)
        # Check if the access token is valid, active can be True or False.
        if result.get("active") is False:
            return None
        # Check if client_id is in audience claim
        if client._client.client_id not in result["aud"]:
            # Log the exception if client_id is not in audience and returns False, you can configure audience with the
            # IdP
            logger.info("Token is valid but required audience is missing.")
            return None
        # Check if the scopes associated with the access token are the ones required by the endpoint and not something
        # else which is not permitted.
        scopes = self._scopes.get("scopes")
        if scopes and not set(scopes).issubset(set(result["scope"])):
            logger.info("Token is valid but does not have required scopes.")
            return None
        return result

    def token_auth(self, scope: Scope, provider_name: str) -> None:
        """Token based authorization.

        Args:
        scope: Scope
            The ASGI connection scope.
        provider_name : str
            Name of the provider registered with OIDCAuthorization.

        Raises:
            NotAuthorizedException: If no authentication parameters present.
            PermissionDeniedException: If the access token is invalid.

        Examples:
            ```python
            app = Starlite(
                ...
                middleware=[OIDCConfig(auth=auth, provider_name='default', enforce='token',
                                       scopes=['read', 'write']).middleware],
                ...
            )
            auth.init_app(redirect_uri='https://client.example.com')
            ```
        """
        client = self.clients[provider_name]
        scopes = self._scopes.get()
        # Check for authorization field in the request header.
        headers = Request(scope).headers
        if not self._check_authorization_header(headers=headers):
            logger.info("Request header has no authorization field.")
            # Abort the request if authorization field is missing.
            raise NotAuthorizedException()
        token_introspection_result = self.introspect_token(headers=headers, client=client)
        if token_introspection_result is not None:
            logger.info("Request has valid access token.")
            # Store token introspection info in auth for the user to retrieve more information about the token.
            scope["auth"] = token_introspection_result.to_dict()
            return None
        # Forbid access if the access token is invalid.
        raise PermissionDeniedException()

    def access_control_auth(self, scope: Scope, provider_name: str) -> None:
        """This method serves dual purpose that is it can do both token based
        authorization and oidc based authentication. If your API needs to be
        accessible by either modes, use this decorator otherwise use either
        oidc_auth or token_auth.

        Args:
            scope: The ASGI connection scope.
            provider_name: Name of the provider registered with OIDCAuthorization.

        Raises:
            NotAuthorizedException: If no authentication parameters present.
            PermissionDeniedException: If the access token is invalid.

        Examples:
            ```python
            app = Starlite(
                ...
                middleware=[OIDCConfig(auth=auth, provider_name='default', enforce='access_control',
                                       scopes=['read', 'write']).middleware],
                ...
            )
            auth.init_app(redirect_uri='https://client.example.com')
            ```
        """
        try:
            # If the request header contains authorization, token_auth verifies the access token otherwise an exception
            # occurs and the request falls back to oidc_auth.
            return self.token_auth(scope, provider_name)
        # Token_auth will raise the HTTPException if either authorization field is missing from the request header or
        # if the access token is invalid. If the authorization field is missing, fallback to oidc.
        except NotAuthorizedException:
            return self.oidc_auth(scope, provider_name)
        # If the access token is present, but it's invalid, do not fall back to oidc_auth. Instead, abort the request.
        except PermissionDeniedException:
            raise<|MERGE_RESOLUTION|>--- conflicted
+++ resolved
@@ -61,20 +61,10 @@
     ) -> None:
         """Initializes required OIDC parameters and callback.
 
-<<<<<<< HEAD
         Args:
             app: Starlite
             redirect_uri: Registered redirect URI for OIDC callback.
             logout_views: User defined route handler names to resolve post logout redirect URIs.
-=======
-        Parameters
-        ----------
-            app: Starlite
-            redirect_uri: str
-                Registered redirect URI for OIDC callback.
-            logout_views: Optional[Union[List[str], Tuple[str, ...], str]]
-                User defined route handler names to resolve post logout redirect URIs.
->>>>>>> c2aae52b
         """
         self._redirect_uri = urlparse(redirect_uri)
         # Register the callback route handler dynamically.
