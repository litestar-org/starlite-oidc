--- conflicted
+++ resolved
@@ -1,11 +1,7 @@
 import json
 import logging
 import time
-<<<<<<< HEAD
-from typing import Any, Dict, List, Optional, Tuple, Union
-=======
 from typing import Any, Dict, List, NoReturn, Optional, Tuple, Union
->>>>>>> cea7ed9c
 from urllib.parse import ParseResultBytes, parse_qsl, urlparse
 
 from oic import rndstr
@@ -51,24 +47,16 @@
         app: Starlite,
         redirect_uri: str,
         logout_views: Optional[Union[List[str], Tuple[str, ...], str]] = None,
-        **kwargs,
+        **kwargs: Any,
     ) -> None:
         """Initializes required OIDC parameters and callback.
 
         Args:
             app: Starlite
-<<<<<<< HEAD
             redirect_uri: Registered redirect URI for OIDC callback.
             logout_views: User defined route handler names to resolve post logout redirect URIs.
-=======
-            redirect_uri: str
-                Registered redirect URI for OIDC callback.
-            logout_views: Optional[Union[List[str], Tuple[str, ...], str]]
-                User defined route handler names to resolve post logout redirect URIs.
-            kwargs
-                HTTP Route Decorator parameters. See
+            kwargs: HTTP Route Decorator parameters. See
                 https://starlite-api.github.io/starlite/reference/handlers/0-http-handlers/
->>>>>>> cea7ed9c
         """
         self._redirect_uri = urlparse(redirect_uri)
         # Register the callback route handler dynamically.
@@ -231,11 +219,7 @@
         return RedirectResponse(url=destination, status_code=HTTP_301_MOVED_PERMANENTLY)
 
     @staticmethod
-<<<<<<< HEAD
-    def _handle_error_response(session: Dict[str, Any], error_response: Union[Dict[str, Any], List, None]):
-=======
     def _handle_error_response(session: Dict[str, Any], error_response: Dict[str, str]) -> NoReturn:
->>>>>>> cea7ed9c
         """Handles error response from the IdP.
 
         Args:
@@ -462,42 +446,23 @@
         _, access_token = headers["authorization"].split(maxsplit=1)
         return access_token
 
-<<<<<<< HEAD
-    def introspect_token(self, headers: Dict[str, str], client: PyoidcFacade) -> Optional[TokenIntrospectionResponse]:
-=======
     def introspect_token(
-        self, headers, scopes: List[str], client: PyoidcFacade
+        self, headers: Dict[str, str], scopes: List[str], client: PyoidcFacade
     ) -> Optional[TokenIntrospectionResponse]:
->>>>>>> cea7ed9c
         """RFC 7662: Token Introspection The Token Introspection extension
         defines a mechanism for resource servers to obtain information about
         access tokens. With this spec, resource servers can check the validity
         of access tokens, and find out other information such as which user and
         which scopes are associated with the token.
 
-<<<<<<< HEAD
         Args:
             headers: Request headers.
+            scopes: OIDC scopes required by the endpoint.
             client: PyoidcFacade instance contains metadata of the provider and client.
 
         Returns:
             result: TokenIntrospectionResponse or None
                 If the access token is valid or None if invalid.
-=======
-        Parameters
-        ----------
-        headers
-            Request header.
-        scopes : List[str]
-            OIDC scopes required by the endpoint.
-        client : PyoidcFacade
-            PyoidcFacade instance contains metadata of the provider and client.
-
-        Returns
-        -------
-        result: TokenIntrospectionResponse or None
-            If the access token is valid or None if invalid.
->>>>>>> cea7ed9c
         """
         received_access_token = self._parse_access_token(headers)
         # Send token introspection request.
@@ -566,29 +531,12 @@
         accessible by either modes, use this decorator otherwise use either
         oidc_auth or token_auth.
 
-<<<<<<< HEAD
         Args:
             scope: The ASGI connection scope.
             provider_name: Name of the provider registered with OIDCAuthorization.
-=======
-        Parameters
-        ----------
-        scope: Scope
-            The ASGI connection scope.
-        provider_name : str
-            Name of the provider registered with OIDCAuthorization.
-
-        Returns
-        -------
-        Optional[RedirectResponse]
-            None if token_auth is successful. RedirectResponse if the authentication falls back to oidc_auth.
-
-        Raises
-        ------
-        PermissionDeniedException
-            If the access token is invalid.
->>>>>>> cea7ed9c
-
+        Returns:
+            None if token_auth is successful.
+            RedirectResponse if the authentication falls back to oidc_auth.
         Raises:
             NotAuthorizedException: If no authentication parameters present.
             PermissionDeniedException: If the access token is invalid.
