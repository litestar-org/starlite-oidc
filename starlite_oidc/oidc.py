--- conflicted
+++ resolved
@@ -206,27 +206,7 @@
         destination = request.session.pop("destination")
         return RedirectResponse(url=destination, status_code=HTTP_301_MOVED_PERMANENTLY)
 
-<<<<<<< HEAD
-    @staticmethod
-    def _handle_error_response(session: Dict[str, Any], error_response: Dict[str, str]) -> NoReturn:
-        """Handles error response from the IdP.
-
-        Args:
-            session
-            error_response
-
-        Raises:
-            HTTPException
-        """
-        # error_response = json.dumps(error_response)
-        logger.error(error_response)
-        session["error"] = error_response
-        raise HTTPException(extra=error_response)
-
     def oidc_auth(self, scope: Scope, provider_name: str) -> Optional[RedirectResponse]:
-=======
-    def oidc_auth(self, scope: Scope, provider_name: str):
->>>>>>> 710b8b78
         """OIDC based authentication. This method manages user authentication
         by verifying if OIDC metadata exists in session and if it exists,
         whether the access token needs a refresh or else initiates
@@ -411,84 +391,18 @@
         return access_token
 
     @staticmethod
-<<<<<<< HEAD
-    def _check_authorization_header(headers: Dict[str, str]) -> bool:
-        """Look for authorization in request header.
-=======
-    def _parse_authorization_header(headers) -> Optional[str]:
+    def _parse_authorization_header(headers: Dict[str, str]) -> Optional[str]:
         """Looks for authorization in request header.
->>>>>>> 710b8b78
 
         Args:
             headers: Request headers.
 
-<<<<<<< HEAD
-        Returns:
-            bool: True if the request header contains authorization else False.
-        """
-        if "authorization" in headers and headers["authorization"].startswith("Bearer "):
-            return True
-        return False
-
-    @staticmethod
-    def _parse_access_token(headers: Dict[str, str]) -> str:
-        """Parse access token from the authorization request header.
-
-        Args:
-            headers: Request header.
-
-        Returns:
-            accept_token: access token from the request header.
-        """
-        _, access_token = headers["authorization"].split(maxsplit=1)
-        return access_token
-
-    def introspect_token(
-        self, headers: Dict[str, str], scopes: List[str], client: PyoidcFacade
-    ) -> Optional[TokenIntrospectionResponse]:
-        """RFC 7662: Token Introspection The Token Introspection extension
-        defines a mechanism for resource servers to obtain information about
-        access tokens. With this spec, resource servers can check the validity
-        of access tokens, and find out other information such as which user and
-        which scopes are associated with the token.
-
-        Args:
-            headers: Request headers.
-            scopes: OIDC scopes required by the endpoint.
-            client: PyoidcFacade instance contains metadata of the provider and client.
-
-        Returns:
-            result: TokenIntrospectionResponse or None
-                If the access token is valid or None if invalid.
-        """
-        received_access_token = self._parse_access_token(headers)
-        # Send token introspection request.
-        result = client._token_introspection_request(access_token=received_access_token)
-        logger.debug(result)
-        # Check if the access token is valid, active can be True or False.
-        if result.get("active") is False:
-            return None
-        # Check if client_id is in audience claim
-        if client._client.client_id not in result["aud"]:
-            # Log the exception if client_id is not in audience and returns False, you can configure audience with the
-            # IdP
-            logger.info("Token is valid but required audience is missing.")
-            return None
-        # Check if the scopes associated with the access token are the ones required by the endpoint and not something
-        # else which is not permitted.
-        if scopes and set(scopes).issubset(result["scope"]) is False:
-            logger.info("Token is valid but does not have required scopes.")
-            return None
-        return result
-=======
-        Returns
-        -------
-        access_token : str, optional
+        Returns:
+            access_token
         """
         if "authorization" in headers and headers["authorization"].startswith("Bearer "):
             _, access_token = headers["authorization"].split(maxsplit=1)
             return access_token
->>>>>>> 710b8b78
 
     def token_auth(self, scope: Scope, provider_name: str) -> None:
         """Token based authorization.
