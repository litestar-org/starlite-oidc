import collections.abc
import logging
from typing import Any, Dict, Optional

import requests
from oic.oic import Client
from oic.utils.settings import ClientSettings

logger = logging.getLogger(__name__)


class OIDCData(collections.abc.MutableMapping):
    """Basic OIDC data representation providing validation of required
    fields."""

    def __init__(self, *args: Any, **kwargs: Any):
        """
        Args:
            args (List[Tuple[String, String]]): key-value pairs to store
            kwargs (Dict[string, string]): key-value pairs to store
        """
        self.store = dict()
        self.update(dict(*args, **kwargs))

    def __getitem__(self, key: str):
        return self.store[key]

    def __setitem__(self, key: str, value: Any):
        self.store[key] = value

    def __delitem__(self, key: str):
        del self.store[key]

    def __iter__(self):
        return iter(self.store)

    def __len__(self):
        return len(self.store)

    def __str__(self):
        data = self.store.copy()
        if "client_secret" in data:
            data["client_secret"] = "<masked>"
        return str(data)

    def __repr__(self):
        return str(self.store)

    def __bool__(self):
        return True

    def copy(self, **kwargs: Any):
        values = self.to_dict()
        values.update(kwargs)
        return self.__class__(**values)

    def to_dict(self):
        return self.store.copy()


class ProviderMetadata(OIDCData):
    def __init__(
        self,
        issuer: Optional[str] = None,
        authorization_endpoint: Optional[str] = None,
        jwks_uri: Optional[str] = None,
        token_endpoint: Optional[str] = None,
        userinfo_endpoint: Optional[str] = None,
        introspection_endpoint: Optional[str] = None,
        registration_endpoint: Optional[str] = None,
        **kwargs: Any
    ) -> None:
        """OpenID Providers have metadata describing their configuration.

        Args:
            issuer: OP Issuer Identifier.
            authorization_endpoint: URL of the OP's OAuth 2.0 Authorization Endpoint.
            jwks_uri: URL of the OP's JSON Web Key Set [JWK] document.
            token_endpoint: URL of the OP's OAuth 2.0 Token Endpoint.
            userinfo_endpoint: URL of the OP's UserInfo Endpoint.
            introspection_endpoint: URL of the OP's token introspection endpoint.
            registration_endpoint: URL of the OP's Dynamic Client Registration Endpoint.
            **kwargs : Extra arguments to [OpenID Provider Metadata](https://openid.net/specs/openid-connect-discovery-1_0.html#ProviderMetadata)
        """
        super().__init__(
            issuer=issuer,
            authorization_endpoint=authorization_endpoint,
            token_endpoint=token_endpoint,
            userinfo_endpoint=userinfo_endpoint,
            jwks_uri=jwks_uri,
            introspection_endpoint=introspection_endpoint,
            registration_endpoint=registration_endpoint,
            **kwargs
        )


class ClientRegistrationInfo(OIDCData):
    pass


class ClientMetadata(OIDCData):
    def __init__(self, client_id: str = None, client_secret: str = None, **kwargs: Any):
        """
        Args:
            client_id : client identifier representing the client
            client_secret : client secret to authenticate the client with the OP
            kwargs : key-value pairs
        """
        super().__init__(client_id=client_id, client_secret=client_secret, **kwargs)


class ProviderConfiguration:
    """Metadata for communicating with an OpenID Connect Provider (OP)."""

    DEFAULT_REQUEST_TIMEOUT = 5

    def __init__(
        self,
<<<<<<< HEAD
        issuer: Optional[str] = None,
        provider_metadata: Optional[ProviderMetadata] = None,
        userinfo_http_method: Optional[str] = "GET",
        client_registration_info: Optional[ClientRegistrationInfo] = None,
        client_metadata: Optional[ClientMetadata] = None,
        auth_request_params: Optional[Dict[str, Any]] = None,
        session_refresh_interval_seconds: Optional[int] = None,
        requests_session: Optional[requests.Session] = None,
        token_introspection_cache_config: Dict[str, int] = None,
    ) -> None:
=======
        issuer=None,
        provider_metadata=None,
        userinfo_http_method="GET",
        client_registration_info=None,
        client_metadata=None,
        auth_request_params=None,
        session_refresh_interval_seconds=None,
        requests_session=None,
    ):
>>>>>>> 710b8b78
        """
        Args:
            issuer: OP Issuer Identifier. If this is specified discovery will be used to fetch the provider
                metadata, otherwise `provider_metadata` must be specified.
            provider_metadata: OP metadata,
            userinfo_http_method: HTTP method (GET or POST) to use when sending the UserInfo Request.
                If `None` is specified, no userinfo request will be sent.
            client_registration_info: Client metadata to register your app
                dynamically with the provider. Either this or `registered_client_metadata` must be specified.
            client_metadata: Client metadata if your app is statically
                registered with the provider. Either this or `client_registration_info` must be specified.
            auth_request_params: Extra parameters that should be included in the authentication request.
            session_refresh_interval_seconds: Length of interval (in seconds) between attempted user data
                refreshes.
<<<<<<< HEAD
            requests_session: custom requests object to allow for example retry handling, etc.
            token_introspection_cache_config: configure cache maxsize and time-to-live.
                E.g. {'maxsize': 1024, 'ttl': 300}. The unit of ttl is in seconds.
=======
            requests_session (requests.Session): custom requests object to allow for example retry handling, etc.
>>>>>>> 710b8b78
        """

        if not issuer and not provider_metadata:
            raise ValueError("Specify either 'issuer' or 'provider_metadata'.")

        if not client_registration_info and not client_metadata:
            raise ValueError("Specify either 'client_registration_info' or 'client_metadata'.")

        self._issuer = issuer
        self._provider_metadata = provider_metadata

        self._client_registration_info = client_registration_info
        self._client_metadata = client_metadata

        self.userinfo_endpoint_method = userinfo_http_method
        self.auth_request_params = auth_request_params or {}
        self.session_refresh_interval_seconds = session_refresh_interval_seconds
        # For session persistence
        self.client_settings = ClientSettings(
            timeout=self.DEFAULT_REQUEST_TIMEOUT, requests_session=requests_session or requests.Session()
        )

    def ensure_provider_metadata(self, client: Client):
        if not self._provider_metadata:
            discovery_response = client.provider_config(self._issuer)
            logger.debug("Received discovery response: %s" % discovery_response.to_dict())

            self._provider_metadata = ProviderMetadata(**discovery_response)

        return self._provider_metadata

    @property
    def registered_client_metadata(self):
        return self._client_metadata

    def register_client(self, client: Client):

        if not self._client_metadata:
            if not self._provider_metadata["registration_endpoint"]:
                raise ValueError(
                    "Can't use dynamic client registration, provider metadata is missing " "'registration_endpoint'."
                )

            # Send request to register the client dynamically.
            registration_response = client.register(
                url=self._provider_metadata["registration_endpoint"], **self._client_registration_info
            )
            logger.info("Received registration response.")
            self._client_metadata = ClientMetadata(**registration_response)

        return self._client_metadata<|MERGE_RESOLUTION|>--- conflicted
+++ resolved
@@ -116,7 +116,6 @@
 
     def __init__(
         self,
-<<<<<<< HEAD
         issuer: Optional[str] = None,
         provider_metadata: Optional[ProviderMetadata] = None,
         userinfo_http_method: Optional[str] = "GET",
@@ -125,19 +124,7 @@
         auth_request_params: Optional[Dict[str, Any]] = None,
         session_refresh_interval_seconds: Optional[int] = None,
         requests_session: Optional[requests.Session] = None,
-        token_introspection_cache_config: Dict[str, int] = None,
     ) -> None:
-=======
-        issuer=None,
-        provider_metadata=None,
-        userinfo_http_method="GET",
-        client_registration_info=None,
-        client_metadata=None,
-        auth_request_params=None,
-        session_refresh_interval_seconds=None,
-        requests_session=None,
-    ):
->>>>>>> 710b8b78
         """
         Args:
             issuer: OP Issuer Identifier. If this is specified discovery will be used to fetch the provider
@@ -152,13 +139,7 @@
             auth_request_params: Extra parameters that should be included in the authentication request.
             session_refresh_interval_seconds: Length of interval (in seconds) between attempted user data
                 refreshes.
-<<<<<<< HEAD
             requests_session: custom requests object to allow for example retry handling, etc.
-            token_introspection_cache_config: configure cache maxsize and time-to-live.
-                E.g. {'maxsize': 1024, 'ttl': 300}. The unit of ttl is in seconds.
-=======
-            requests_session (requests.Session): custom requests object to allow for example retry handling, etc.
->>>>>>> 710b8b78
         """
 
         if not issuer and not provider_metadata:
