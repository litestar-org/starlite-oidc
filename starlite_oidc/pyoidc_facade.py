--- conflicted
+++ resolved
@@ -1,10 +1,6 @@
 import http
 import logging
-<<<<<<< HEAD
 from typing import Any, List, Mapping, Optional, Union
-=======
-from typing import List, Optional
->>>>>>> cea7ed9c
 
 import cachetools
 from oic.extension.client import Client as ClientExtension
@@ -280,11 +276,7 @@
 
         self._client.do_end_session_request(method="POST", request_args=request_args)
 
-<<<<<<< HEAD
-    def client_credentials_grant(self, scope: Optional[List[str]] = None, **kwargs: Any) -> AccessTokenResponse:
-=======
-    def client_credentials_grant(self, scopes: Optional[List[str]] = None, **kwargs) -> AccessTokenResponse:
->>>>>>> cea7ed9c
+    def client_credentials_grant(self, scopes: Optional[List[str]] = None, **kwargs: Any) -> AccessTokenResponse:
         """Requests access token using client_credentials flow. This is useful
         for service to service communication where user-agent is not available.
         Your service can request an access token in order to access APIs of
@@ -293,22 +285,9 @@
         On API call, token introspection will ensure that only valid token can
         be used to access your APIs.
 
-<<<<<<< HEAD
-        Args:
-            scope: List of scopes to be requested.
+        Args:
+            scopes: List of scopes to be requested.
             **kwargs: Extra arguments to client credentials flow.
-=======
-        Parameters
-        ----------
-        scopes: List[str], optional
-            List of scopes to be requested.
-        **kwargs : dict, optional
-            Extra arguments to client credentials flow.
-
-        Returns
-        -------
-        AccessTokenResponse
->>>>>>> cea7ed9c
 
         Returns:
             AccessTokenResponse
@@ -325,23 +304,15 @@
 
             ```python
             auth.clients['default'].client_credentials_grant(
-<<<<<<< HEAD
-                scope=['read', 'write'])
+                scopes=['read', 'write'])
             ```
-=======
-                scopes=['read', 'write'])
->>>>>>> cea7ed9c
 
             You can also specify extra keyword arguments to client credentials flow.
 
             ```python
             auth.clients['default'].client_credentials_grant(
-<<<<<<< HEAD
-                scope=['read', 'write'], audience=['client_id1', 'client_id2'])
+                scopes=['read', 'write'], audience=['client_id1', 'client_id2'])
             ```
-=======
-                scopes=['read', 'write'], audience=['client_id1', 'client_id2'])
->>>>>>> cea7ed9c
         """
         request_args = {"grant_type": "client_credentials", **kwargs}
         if scopes:
